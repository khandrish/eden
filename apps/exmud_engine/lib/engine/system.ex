defmodule Exmud.Engine.System do
  @moduledoc """
  Systems form the backbone of the Engine, driving time and message based actions within the game world.

  Examples include weather effects, triggering invasions, regular spawning of critters, the day/night cycle, and so on.
  Unlike Scripts, which can be added as many times to as many different Objects as you want, only one of each registered
  System may run at a time.

  Systems can transition between a set schedule, dynamic schedule, and purely message based seamlessly at runtime simply
  by modifying the value returned from the `run/1` callback. Note that while it is possible to run only in response to
  being explicitly called, short of not implementing the `handle_message/2` callback it is not possible for the Engine
  to run in a schedule only mode. Only you can prevent messages by not calling the System directly in your code.
  """

  @doc false
  defmacro __using__(_) do
    quote location: :keep do

      use Exmud.Engine.Script
    end
  end


  #
  # Behavior definition and default callback setup
  #


  @doc """
  Handle a message which has been explicitly sent to the System.
  """
  @callback handle_message(object_id, message, state) :: {:ok, reply, state} | {:error, reason}

  @doc """
  Called the first, and only the first, time a System is started.

  If called, it will immediately precede `start/2` and the returned state will be passed to the `start/2` callback.
  If a System has been previously initialized, the persisted state is loaded from the database and used in the `start/2`
  callback instead.
  """
  @callback initialize(object_id, args) :: {:ok, state} | {:error, reason}

  @doc """
  The name of the System.
  """
  @callback name :: String.t

  @doc """
  Called in response to an interval period expiring, or an explicit call to run the System again.
  """
  @callback run(object_id, state) :: {:ok, state} |
                                     {:ok, state, next_iteration} |
                                     {:stop, reason, state} |
                                     {:error, error, state} |
                                     {:error, error, state, next_iteration}

  @doc """
  Called when the System is being started.

  If this is the first time the System has been started it will immediately follow a call to 'initialize/2' and will be
  called with the state returned from the previous call, otherwise the state will be loaded from the database and used
  instead. Must return a new state and an optional timeout, in milliseconds, until the next iteration.
  """
  @callback start(object_id, args, state) :: {:ok, state} | {:ok, state, next_iteration} | {:error, error}

  @doc """
  Called when the System is being stopped.

  Must return a new state which will be persisted.
  """
  @callback stop(object_id, args, state) :: {:ok, state} | {:error, error}

  @typedoc "Arguments passed through to a callback module."
  @type args :: term

  @typedoc "A message passed through to a callback module."
  @type message :: term

  @typedoc "How many milliseconds should pass until the run callback is called again."
  @type next_iteration :: integer

  @typedoc "A reply passed through to the caller."
  @type reply :: term

  @typedoc "An error message passed through to the caller."
  @type error :: term

  @typedoc "The reason the System is stopping."
  @type reason :: term

  @typedoc "State used by the callback module."
  @type state :: term

  @typedoc "Id of the Object representing the System within the Engine."
  @type object_id :: integer


  #
  # API
  #


  alias Exmud.Engine.Cache
  alias Exmud.Engine.Object
  alias Exmud.Engine.Repo
  alias Exmud.Engine.Schema.Script
  alias Exmud.Engine.ScriptRunner
  import Ecto.Query
  import Exmud.Common.Utils
  import Exmud.Engine.Utils
  require Logger

  @system_registry system_registry()

  @doc """
  Call a running system with a message.
  """
  def call(name, message) do
    send_message(:call, name, {:message, message})
  end

  @doc """
  Cast a message to a running system.
  """
  def cast(name, message) do
    send_message(:cast, name, {:message, message})

    :ok
  end

  @doc """
  Get the state of a system.
  """
  def get_state(name) do
    try do
      GenServer.call(via(@system_registry, name), :state, :infinity)
    catch
      :exit, {:noproc, _} ->
        system_query(name)
        |> Repo.one()
        |> case do
          nil -> {:error, :no_such_system}
          system ->
            {:ok, deserialize(system.state)}
        end
    end
  end

  @doc """
  Purge system data from the database. Does not check if system is running
  """
  def purge(name) do
    system_query(name)
    |> Repo.one()
    |> case do
      nil -> {:error, :no_such_system}
      system ->
        {:ok, _} = Repo.delete(system)
        :ok
    end
  end

  @doc """
  Trigger a system to run immediately. If a system is running while this call is made the system will run again
  as soon as it can and the result of that run is returned.

  This method ensures that the System is active and that it will begin the process of running its main loop immediately,
  but offers no other guarantees.
  """
  def run(name) do
    try do
      GenServer.call(via(@system_registry, name), :run, :infinity)
    catch
      :exit, {:noproc, _} -> {:error, :system_not_running}
    end
  end

  @doc """
  Check to see if a system is running.
  """
  def running?(name) do
    send_message(:call, name, :running) == true
  end

  @doc """
  Start a system.
  """
  def start(name, callback_module_arguments \\ nil) do
    object_id =
      case Repo.one(system_query(name)) do
        nil ->
          Object.new!()
        system ->
          system.object_id
      end

    with {:ok, callback_module} <- lookup(name)
      do
<<<<<<< HEAD

      process_registration_name = via(@system_registry, name)
      gen_server_args = [object_id, name, callback_module, callback_module_arguments, process_registration_name]

=======

      process_registration_name = via(@system_registry, name)
      gen_server_args = [object_id, name, callback_module, callback_module_arguments, process_registration_name]

>>>>>>> 3a259ca9
      with  {:ok, _} <- DynamicSupervisor.start_child(Exmud.Engine.CallbackSupervisor, {ScriptRunner, gen_server_args})
        do
          :ok
      end
    end
  end

  @doc """
  Stops a system if it is started.
  """
  def stop(name) do
    case Registry.lookup(@system_registry, name) do
      [{pid, _}] ->
        ref = Process.monitor(pid)
        GenServer.stop(pid, :normal)
        receive do
          {:DOWN, ^ref, :process, ^pid, :normal} ->
            :ok
        end
      _ ->
        {:error, :system_not_running}
    end
  end

  @doc """
  Update the state of a System in the database.

  Primarily used by the Engine to persist the state of a running System whenever it changes.
  """
  def update(system_name, state) do
    query = system_query(system_name)

    case Repo.update_all(query, set: [state: pack_term(state)]) do
      {1, _} -> :ok
      _ -> {:error, :no_such_system}
    end
  end

  @doc """
  Update the state of a System in the database.

  Primarily used by the Engine to persist the state of a running System whenever it changes.
  """
  def update(system_name, state) do
    query =
      from system in System,
        where: system.name == ^system_name

    case Repo.update_all(query, set: [state: pack_term(state)]) do
      {1, _} -> :ok
      _ -> {:error, :no_such_script}
    end
  end


  #
  # Manipulation of Systems in the Engine.
  #


  @cache :system_cache

  @doc """
  List all Systems which have been registered with the engine since the last start.
  """
  def list_registered() do
    Logger.info("Listing all registered Systems")
    Cache.list(@cache)
  end

  @doc """
  Lookup the callback module for the System with the provided name.
  """
  def lookup(name) do
    case Cache.get(@cache, name) do
      {:error, _} ->
        Logger.error("Lookup failed for System registered with name `#{name}`")
        {:error, :no_such_system}
      result ->
        Logger.info("Lookup succeeded for System registered with name `#{name}`")
        result
    end
  end

  @doc """
  Register a callback module for a System with the provided name.
  """
  def register(callback_module) do
    Logger.info("Registering System with name `#{callback_module.name}` and module `#{inspect(callback_module)}`")
    Cache.set(@cache, callback_module.name, callback_module)
  end

  @doc """
  Check to see if a System has been registered with the provided name.
  """
  def registered?(callback_module) do
    Logger.info("Checking registration of System with name `#{callback_module.name()}`")
    Cache.exists?(@cache, callback_module.name())
  end

  @doc """
  Unregisters the callback module for a Script with the provided name.
  """
  def unregister(callback_module) do
    Logger.info("Unregistering System with name `#{callback_module.name()}`")
    Cache.delete(@cache, callback_module.name())
  end


  #
  # Internal Functions
  #


  defp send_message(method, name, message) do
    try do
      apply(GenServer, method, [via(@system_registry, name), message])
    catch
      :exit, _ -> {:error, :system_not_running}
    end
  end

  defp system_query(name) do
    from script in Script,
      where: script.name == ^name
  end
end<|MERGE_RESOLUTION|>--- conflicted
+++ resolved
@@ -196,17 +196,10 @@
 
     with {:ok, callback_module} <- lookup(name)
       do
-<<<<<<< HEAD
 
       process_registration_name = via(@system_registry, name)
       gen_server_args = [object_id, name, callback_module, callback_module_arguments, process_registration_name]
 
-=======
-
-      process_registration_name = via(@system_registry, name)
-      gen_server_args = [object_id, name, callback_module, callback_module_arguments, process_registration_name]
-
->>>>>>> 3a259ca9
       with  {:ok, _} <- DynamicSupervisor.start_child(Exmud.Engine.CallbackSupervisor, {ScriptRunner, gen_server_args})
         do
           :ok
