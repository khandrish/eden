--- conflicted
+++ resolved
@@ -6,11 +6,7 @@
       # Standard arguments
       app: :exmud_common,
       deps: deps(),
-<<<<<<< HEAD
-      elixir: "~> 1.6.1",
-=======
       elixir: "~> 1.7.0",
->>>>>>> 64739e31
       elixirc_paths: elixirc_paths(Mix.env),
       version: "0.1.0",
 
